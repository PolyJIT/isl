--- conflicted
+++ resolved
@@ -415,7 +415,6 @@
 	return NULL;
 }
 
-<<<<<<< HEAD
 S(UNION,any_set_data) {
 	isl_set *set;
 	UNION *res;
@@ -497,10 +496,7 @@
 	return any_set_op(u, set, &FN(PW,gist_params));
 }
 
-S(UNION,match_set_data) {
-=======
 S(UNION,match_domain_data) {
->>>>>>> c5d70b07
 	isl_union_set *uset;
 	UNION *res;
 	__isl_give PW *(*fn)(__isl_take PW*, __isl_take isl_set*);
@@ -596,26 +592,18 @@
 __isl_give UNION *FN(UNION,intersect_domain)(__isl_take UNION *u,
 	__isl_take isl_union_set *uset)
 {
-<<<<<<< HEAD
 	if (isl_union_set_is_params(uset))
 		return FN(UNION,intersect_params)(u,
 						isl_set_from_union_set(uset));
-	return match_set_op(u, uset, &FN(PW,intersect_domain));
-=======
 	return match_domain_op(u, uset, &FN(PW,intersect_domain));
->>>>>>> c5d70b07
 }
 
 __isl_give UNION *FN(UNION,gist)(__isl_take UNION *u,
 	__isl_take isl_union_set *uset)
 {
-<<<<<<< HEAD
 	if (isl_union_set_is_params(uset))
 		return FN(UNION,gist_params)(u, isl_set_from_union_set(uset));
-	return match_set_op(u, uset, &FN(PW,gist));
-=======
 	return match_domain_op(u, uset, &FN(PW,gist));
->>>>>>> c5d70b07
 }
 
 __isl_give isl_qpolynomial *FN(UNION,eval)(__isl_take UNION *u,
